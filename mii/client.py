--- conflicted
+++ resolved
@@ -94,7 +94,6 @@
         self.task = get_task(task_name)
         self.clients = [MIIClient(task_name, host, port) for port in ports]
         self.asyncio_loop = asyncio.get_event_loop()
-<<<<<<< HEAD
         self._initialize_grpc_client()
         self.tasks = []
         self.results = []
@@ -113,8 +112,6 @@
             stub = modelresponse_pb2_grpc.ModelResponseStub(channel)
             channels.append(channel)
             self.stubs.append(stub)
-=======
->>>>>>> 9ec2f12b
 
     # runs task in parallel and return the result from the first task
     async def _query_in_tensor_parallel(self, request_string, query_kwargs):
@@ -147,9 +144,6 @@
         ret = response.result()
         return ret
 
-<<<<<<< HEAD
-        return ret
-
     def query_non_block(self, request_dict, **query_kwargs):
         coro = self._query_in_tensor_parallel(request_dict, query_kwargs)
         self.tasks.append({"id": id(coro), "coro":coro, "run": False})
@@ -177,10 +171,4 @@
             except Exception as e:
                 print(f"{task['id']}, {e}")
         return None
-        
-=======
-    def terminate(self):
-        """Terminates the deployment"""
-        for client in self.clients:
-            client.terminate()
->>>>>>> 9ec2f12b
+        